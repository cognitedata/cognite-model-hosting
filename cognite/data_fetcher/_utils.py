--- conflicted
+++ resolved
@@ -126,8 +126,7 @@
     elif isinstance(t, timedelta):
         return int(round(t.total_seconds() * 1000))
     else:
-<<<<<<< HEAD
-        raise TypeError("Time interval `{}` was of type {}, but must be int, str or timedelta,".format(t, type(t)))
+        raise TypeError("Time offset `{}` was of type {}, but must be int, str or timedelta,".format(t, type(t)))
 
 
 def get_aggregate_func_return_name(agg_func: str) -> str:
@@ -149,7 +148,4 @@
         "totalvariation": "totalvariation",
         "tv": "totalvariation",
     }
-    return agg_funcs.get(agg_func)
-=======
-        raise TypeError("Time offset `{}` was of type {}, but must be int, str or timedelta,".format(t, type(t)))
->>>>>>> 72044bfb
+    return agg_funcs.get(agg_func)