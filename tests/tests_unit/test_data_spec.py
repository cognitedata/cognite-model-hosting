import json
from collections import namedtuple
from datetime import datetime, timedelta
from unittest import mock

import pytest

<<<<<<< HEAD
from cognite.model_hosting.data_spec import DataSpec, FileSpec, ScheduleDataSpec, ScheduleTimeSeriesSpec, TimeSeriesSpec
from cognite.model_hosting.data_fetcher.exceptions import SpecValidationError
=======
from cognite.data_fetcher.data_spec import (
    DataSpec,
    FileSpec,
    ScheduleDataSpec,
    ScheduleInputSpec,
    ScheduleInputTimeSeriesSpec,
    ScheduleOutputSpec,
    ScheduleOutputTimeSeriesSpec,
    TimeSeriesSpec,
)
from cognite.data_fetcher.exceptions import SpecValidationError
>>>>>>> 9f56dd2c


class TestSpecValidation:
    TestCase = namedtuple("TestCase", ["name", "obj", "primitive"])
    InvalidTestCase = namedtuple("TestCase", ["name", "type", "constructor", "primitive", "errors"])

    valid_test_cases = [
        TestCase("minimal_file_spec", FileSpec(id=6), {"id": 6}),
        TestCase(
            "minimal_time_series_spec", TimeSeriesSpec(id=6, start=123, end=234), {"id": 6, "start": 123, "end": 234}
        ),
        TestCase(
            "time_series_include_outside_points",
            TimeSeriesSpec(id=6, start=123, end=234, include_outside_points=True),
            {"id": 6, "start": 123, "end": 234, "includeOutsidePoints": True},
        ),
        TestCase(
            "time_series_aggregate",
            TimeSeriesSpec(id=6, start=123, end=234, aggregate="avg", granularity="1m"),
            {"id": 6, "start": 123, "end": 234, "aggregate": "avg", "granularity": "1m"},
        ),
        TestCase(
            "schedule_input_time_series",
            ScheduleInputTimeSeriesSpec(id=6, aggregate="avg", granularity="1m"),
            {"id": 6, "aggregate": "avg", "granularity": "1m"},
        ),
        TestCase("empty_data_spec", DataSpec(), {}),
        TestCase(
            "full_data_spec",
            DataSpec(
                time_series={
                    "ts1": TimeSeriesSpec(id=6, start=123, end=234),
                    "ts2": TimeSeriesSpec(id=7, start=1234, end=2345),
                },
                files={"f1": FileSpec(id=3), "f2": FileSpec(id=4)},
            ),
            {
                "timeSeries": {
                    "ts1": {"id": 6, "start": 123, "end": 234},
                    "ts2": {"id": 7, "start": 1234, "end": 2345},
                },
                "files": {"f1": {"id": 3}, "f2": {"id": 4}},
            },
        ),
        TestCase(
            "minimal_schedule_input_spec",
            ScheduleInputSpec(stride=60000, window_size=120000, start=123),
            {"stride": 60000, "windowSize": 120000, "start": 123},
        ),
        TestCase(
            "full_schedule_input_spec",
            ScheduleInputSpec(
                stride=60000,
                window_size=120000,
                start=123,
                time_series={"ts1": ScheduleInputTimeSeriesSpec(id=6), "ts2": ScheduleInputTimeSeriesSpec(id=7)},
            ),
            {"stride": 60000, "windowSize": 120000, "start": 123, "timeSeries": {"ts1": {"id": 6}, "ts2": {"id": 7}}},
        ),
        TestCase(
            "schedule_output_time_series_spec",
            ScheduleOutputTimeSeriesSpec(id=123, offset=-5),
            {"id": 123, "offset": -5},
        ),
        TestCase("minimal_schedule_output_spec", ScheduleOutputSpec(), {}),
        TestCase(
            "full_schedule_output_spec",
            ScheduleOutputSpec(
                time_series={
                    "ts1": ScheduleOutputTimeSeriesSpec(id=123, offset=5),
                    "ts2": ScheduleOutputTimeSeriesSpec(id=234, offset=0),
                }
            ),
            {"timeSeries": {"ts1": {"id": 123, "offset": 5}, "ts2": {"id": 234, "offset": 0}}},
        ),
        TestCase(
            "minimal_schedule_data_spec",
            ScheduleDataSpec(input=ScheduleInputSpec(stride=1, window_size=2, start=3), output=ScheduleOutputSpec()),
            {"input": {"stride": 1, "windowSize": 2, "start": 3}, "output": {}},
        ),
        TestCase(
            "full_schedule_data_spec",
            ScheduleDataSpec(
                input=ScheduleInputSpec(
                    stride=1, window_size=2, start=3, time_series={"ts1": ScheduleInputTimeSeriesSpec(id=5)}
                ),
                output=ScheduleOutputSpec(time_series={"ts1": ScheduleOutputTimeSeriesSpec(id=123, offset=100)}),
            ),
            {
                "input": {"stride": 1, "windowSize": 2, "start": 3, "timeSeries": {"ts1": {"id": 5}}},
                "output": {"timeSeries": {"ts1": {"id": 123, "offset": 100}}},
            },
        ),
    ]

    invalid_test_cases = [
        InvalidTestCase(
            name="file_missing_id",
            type=FileSpec,
            constructor=lambda: FileSpec(id=None),
            primitive={},
            errors={"id": ["Missing data for required field."]},
        ),
        InvalidTestCase(
            name="time_series_missing_id",
            type=TimeSeriesSpec,
            constructor=lambda: TimeSeriesSpec(id=None, start=1, end=2),
            primitive={"start": 1, "end": 2},
            errors={"id": ["Missing data for required field."]},
        ),
        InvalidTestCase(
            name="time_series_missing_fields",
            type=TimeSeriesSpec,
            constructor=None,
            primitive={},
            errors={
                "id": ["Missing data for required field."],
                "start": ["Missing data for required field."],
                "end": ["Missing data for required field."],
            },
        ),
        InvalidTestCase(
            name="time_series_aggregates_but_not_granularity",
            type=TimeSeriesSpec,
            constructor=lambda: TimeSeriesSpec(id=6, start=123, end=234, aggregate="avg"),
            primitive={"id": 6, "start": 123, "end": 234, "aggregate": "avg"},
            errors={"granularity": ["granularity must be specified for aggregates."]},
        ),
        InvalidTestCase(
            name="time_series_aggregates_but_include_outside_points",
            type=TimeSeriesSpec,
            constructor=lambda: TimeSeriesSpec(
                id=6, start=123, end=234, aggregate="avg", granularity="1m", include_outside_points=True
            ),
            primitive={
                "id": 6,
                "start": 123,
                "end": 234,
                "aggregate": "avg",
                "granularity": "1m",
                "includeOutsidePoints": True,
            },
            errors={"includeOutsidePoints": ["Can't include outside points for aggregates."]},
        ),
        InvalidTestCase(
            name="time_series_not_aggregate_but_granularity",
            type=TimeSeriesSpec,
            constructor=lambda: TimeSeriesSpec(id=6, start=123, end=234, granularity="1m"),
            primitive={"id": 6, "start": 123, "end": 234, "granularity": "1m"},
            errors={"granularity": ["granularity can only be specified for aggregates."]},
        ),
        InvalidTestCase(
            name="time_series_invalid_granularity",
            type=TimeSeriesSpec,
            constructor=lambda: TimeSeriesSpec(id=6, start=123, end=234, granularity="bla"),
            primitive={"id": 6, "start": 123, "end": 234, "granularity": "bla"},
            errors={
                "granularity": [
                    "Invalid granularity format: `bla`. Must be on format <integer>(s|m|h|d). E.g. '5m', '3h' or '1d'."
                ]
            },
        ),
        InvalidTestCase(
            name="schedule_input_time_series_with_start_end",
            type=ScheduleInputTimeSeriesSpec,
            constructor=None,
            primitive={"id": 6, "start": 123, "end": 234},
            errors={"start": ["Unknown field."], "end": ["Unknown field."]},
        ),
        InvalidTestCase(
            name="schedule_input_spec_missing_fields",
            type=ScheduleInputSpec,
            constructor=None,
            primitive={"start": 123},
            errors={"windowSize": ["Missing data for required field."], "stride": ["Missing data for required field."]},
        ),
        InvalidTestCase(
            name="schedule_input_spec_invalid_stride_window_size",
            type=ScheduleInputSpec,
            constructor=None,
            primitive={"windowSize": 0, "stride": -1, "start": 123},
            errors={"stride": ["Must be at least 1."], "windowSize": ["Must be at least 1."]},
        ),
        InvalidTestCase(
            name="data_spec_nested_errors",
            type=DataSpec,
            constructor=lambda: DataSpec(files={"f1": FileSpec(id=None)}),
            primitive={"files": {"f1": {}}},
            errors={"files": {"f1": {"value": {"id": ["Missing data for required field."]}}}},
        ),
        # TODO add when Marshmallow fixes inconsistencies (https://github.com/marshmallow-code/marshmallow/issues/1132)
        # InvalidTestCase(
        #     name="schedule_data_spec_nested_errors",
        #     type=ScheduleDataSpec,
        #     constructor=lambda: ScheduleDataSpec(
        #         stride="1m", window_size="5m", time_series={"ts1": ScheduleTimeSeriesSpec(id="abc")}
        #     ),
        #     primitive={"stride": "1m", "windowSize": "5m", "timeSeries": {"ts1": {"id": "abc"}}},
        #     errors={"timeSeries": {"ts1": {"value": {"id": ["Not a valid integer."]}}}},
        # ),
        InvalidTestCase(
            name="schedule_output_time_series_spec_missing_fields",
            type=ScheduleOutputTimeSeriesSpec,
            constructor=lambda: ScheduleOutputTimeSeriesSpec(id=None, offset=None),
            primitive={},
            errors={"id": ["Missing data for required field."], "offset": ["Missing data for required field."]},
        ),
        InvalidTestCase(
            name="schedule_data_spec_missing_fields",
            type=ScheduleDataSpec,
            constructor=None,
            primitive={},
            errors={"input": ["Missing data for required field."], "output": ["Missing data for required field."]},
        ),
    ]

    @pytest.mark.parametrize("name, obj, primitive", valid_test_cases)
    def test_valid_dump(self, name, obj, primitive):
        dumped = obj.dump()
        assert dumped == primitive, "\nDumped:\n{}\nPrimitive:\n{}\n".format(dumped, primitive)

    @pytest.mark.parametrize("name, obj, primitive", valid_test_cases)
    def test_valid_load(self, name, obj, primitive):
        loaded = obj.__class__.load(primitive)
        assert loaded == obj, "\nLoaded: ({})\n{}\nObj: ({})\n{}\n".format(type(loaded), loaded, type(obj), obj)

    @pytest.mark.parametrize("name, obj, primitive", valid_test_cases)
    def test_valid_json_serializable(self, name, obj, primitive):
        json_data = obj.to_json()
        from_json = obj.__class__.from_json(json_data)
        assert from_json == obj, "\nFrom JSON: ({})\n{}\nObj:({})\n{}\n".format(
            type(from_json), from_json, type(obj), obj
        )

    def remove_defaultdict_in_errors(self, d):
        return json.loads(json.dumps(d))

    @pytest.mark.parametrize("name, type, constructor, primitive, errors", invalid_test_cases)
    def test_invalid(self, name, type, constructor, primitive, errors):
        should_fail = {"load": lambda: type.load(primitive), "from_json": lambda: type.from_json(json.dumps(primitive))}
        if constructor is not None:
            if type in (DataSpec, ScheduleDataSpec):
                should_fail["constructor"] = constructor
            else:
                should_fail["dump"] = constructor().dump
                should_fail["to_json"] = constructor().to_json

        for method_name, method in should_fail.items():
            with pytest.raises(SpecValidationError) as excinfo:
                method()

            actual_errors = self.remove_defaultdict_in_errors(excinfo.value.errors)
            if actual_errors != errors:
                pytest.fail("\nMethod: {}\nErrors:\n{}\nExpected:\n{}\n".format(name, actual_errors, errors))

    @pytest.mark.parametrize("name, obj, primitive", valid_test_cases)
    def test_valid_str_repr(self, name, obj, primitive):
        assert str(obj) == obj.to_json()


def test_validation_exception_str_repr():
    e = SpecValidationError({"key": "value"})
    assert str(e) == '{\n    "key": "value"\n}'


def test_copy():
    data_spec = DataSpec(files={"f1": FileSpec(id=123)})
    data_spec_copied = data_spec.copy()

    assert data_spec == data_spec_copied

    data_spec.files["f1"].id = 234

    assert data_spec != data_spec_copied


class TestSpecConstructor:
    @pytest.fixture(autouse=True, scope="class")
    def mock_time(self):
        with mock.patch("cognite.model_hosting._utils.time.time") as m:
            m.return_value = 10 ** 6
            yield

    TestCase = namedtuple("TestCase", ["name", "constructor", "primitive"])
    InvalidTestCase = namedtuple("InvalidTestCase", ["name", "constructor", "exception", "error_match"])

    test_cases = [
        TestCase(
            name="time_series_time_ago",
            constructor=lambda: TimeSeriesSpec(id=123, start="2m-ago", end="now"),
            primitive={"id": 123, "start": 10 ** 9 - 2 * 60 * 1000, "end": 10 ** 9},
        ),
        TestCase(
            name="time_series_datetime",
            constructor=lambda: TimeSeriesSpec(id=123, start=datetime(2018, 1, 1), end=datetime(2018, 1, 2)),
            primitive={"id": 123, "start": 1514764800000, "end": 1514851200000},
        ),
        TestCase(
            name="schedule_data_spec_default_start_now",
            constructor=lambda: ScheduleInputSpec(stride=123, window_size=234),
            primitive={"stride": 123, "windowSize": 234, "start": 10 ** 9},
        ),
        TestCase(
            name="schedule_data_spec_string_formats",
            constructor=lambda: ScheduleInputSpec(stride="1m", window_size="2m", start="2m-ago"),
            primitive={"stride": 60000, "windowSize": 120000, "start": 10 ** 9 - 2 * 60 * 1000},
        ),
        TestCase(
            name="schedule_data_spec_datetime",
            constructor=lambda: ScheduleInputSpec(
                stride=timedelta(minutes=1), window_size=timedelta(minutes=2), start=datetime(2018, 1, 1)
            ),
            primitive={"stride": 60000, "windowSize": 120000, "start": 1514764800000},
        ),
        TestCase(
            name="schedule_data_spec_datetime",
            constructor=lambda: ScheduleInputSpec(
                stride=timedelta(minutes=1), window_size=timedelta(minutes=2), start=datetime(2018, 1, 1)
            ),
            primitive={"stride": 60000, "windowSize": 120000, "start": 1514764800000},
        ),
    ]

    invalid_test_cases = [
        InvalidTestCase(
            name="time_series_start_none",
            constructor=lambda: TimeSeriesSpec(id=123, start=None, end=2),
            exception=TypeError,
            error_match="type",
        ),
        InvalidTestCase(
            name="time_series_start_none",
            constructor=lambda: TimeSeriesSpec(id=123, start=2, end=None),
            exception=TypeError,
            error_match="type",
        ),
    ]

    @pytest.mark.parametrize("name, constructor, primitive", test_cases)
    def test_valid(self, name, constructor, primitive):
        spec = constructor()
        assert spec.dump() == primitive

    @pytest.mark.parametrize("name, constructor, exception, error_match", invalid_test_cases)
    def test_invalid(self, name, constructor, exception, error_match):
        with pytest.raises(exception, match=error_match):
            constructor()<|MERGE_RESOLUTION|>--- conflicted
+++ resolved
@@ -5,11 +5,7 @@
 
 import pytest
 
-<<<<<<< HEAD
-from cognite.model_hosting.data_spec import DataSpec, FileSpec, ScheduleDataSpec, ScheduleTimeSeriesSpec, TimeSeriesSpec
-from cognite.model_hosting.data_fetcher.exceptions import SpecValidationError
-=======
-from cognite.data_fetcher.data_spec import (
+from cognite.model_hosting.data_spec import (
     DataSpec,
     FileSpec,
     ScheduleDataSpec,
@@ -19,8 +15,7 @@
     ScheduleOutputTimeSeriesSpec,
     TimeSeriesSpec,
 )
-from cognite.data_fetcher.exceptions import SpecValidationError
->>>>>>> 9f56dd2c
+from cognite.model_hosting.data_fetcher.exceptions import SpecValidationError
 
 
 class TestSpecValidation:
